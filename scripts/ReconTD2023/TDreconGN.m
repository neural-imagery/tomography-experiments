--- conflicted
+++ resolved
@@ -265,13 +265,7 @@
     bmua_itr(itr,:) = bmua;
     bmus_itr(itr,:) = bmus;
     fprintf (1, '**** GN ITERATION %d, ERROR %f\n\n', itr, err);
-<<<<<<< HEAD
     tEnd = toc(tStart);
     tEnd
-=======
-
-    tElapsed = toc(tStart);
-    tElapsed
->>>>>>> 0a6bb8f9
 end
 save -v7.3 Jrecon J data y;